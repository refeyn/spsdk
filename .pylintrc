[MAIN]

# Analyse import fallback blocks. This can be used to support both Python 2 and
# 3 compatible code, which means that the block might have code that exists
# only in one or another interpreter, leading to false positives when analysed.
analyse-fallback-blocks=no

# Load and enable all available extensions. Use --list-extensions to see a list
# all available extensions.
#enable-all-extensions=

# In error mode, messages with a category besides ERROR or FATAL are
# suppressed, and no reports are done by default. Error mode is compatible with
# disabling specific errors.
#errors-only=

# Always return a 0 (non-error) status code, even if lint errors are found.
# This is primarily useful in continuous integration scripts.
#exit-zero=

# A comma-separated list of package or module names from where C extensions may
# be loaded. Extensions are loading into the active Python interpreter and may
# run arbitrary code.
extension-pkg-allow-list=

# A comma-separated list of package or module names from where C extensions may
# be loaded. Extensions are loading into the active Python interpreter and may
# run arbitrary code. (This is an alternative name to extension-pkg-allow-list
# for backward compatibility.)
extension-pkg-whitelist=hid

# Return non-zero exit code if any of these messages/categories are detected,
# even if score is above --fail-under value. Syntax same as enable. Messages
# specified are enabled, while categories only check already-enabled messages.
fail-on=

# Specify a score threshold under which the program will exit with error.
fail-under=10

# Interpret the stdin as a python script, whose filename needs to be passed as
# the module_or_package argument.
#from-stdin=

# Files or directories to be skipped. They should be base names, not paths.
ignore=CVS, __version__.py

# Add files or directories matching the regular expressions patterns to the
# ignore-list. The regex matches against paths and can be in Posix or Windows
# format. Because '\' represents the directory delimiter on Windows systems, it
# can't be used as an escape character.
ignore-paths=

# Files or directories matching the regular expression patterns are skipped.
# The regex matches against base names, not paths. The default value ignores
# Emacs file locks
ignore-patterns=

# List of module names for which member attributes should not be checked
# (useful for modules/projects where namespaces are manipulated during runtime
# and thus existing member attributes cannot be deduced by static analysis). It
# supports qualified module names, as well as Unix pattern matching.
ignored-modules=

# Python code to execute, usually for sys.path manipulation such as
# pygtk.require().
#init-hook=

# Use multiple processes to speed up Pylint. Specifying 0 will auto-detect the
# number of processors available to use, and will cap the count on Windows to
# avoid hangs.
jobs=0

# Control the amount of potential inferred values when inferring a single
# object. This can help the performance when dealing with large functions or
# complex, nested conditions.
limit-inference-results=100

# List of plugins (as comma separated values of python module names) to load,
# usually to register additional checkers.
load-plugins=pylint.extensions.docparams,
             pylint.extensions.no_self_use

# Pickle collected data for later comparisons.
persistent=yes

# Minimum Python version to use for version dependent checks. Will default to
# the version used to run pylint.
py-version=3.9

# Discover python modules and packages in the file system subtree.
recursive=no

# When enabled, pylint would attempt to guess common misconfiguration and emit
# user-friendly hints instead of false-positive error messages.
suggestion-mode=yes

# Allow loading of arbitrary C extensions. Extensions are imported into the
# active Python interpreter and may run arbitrary code.
unsafe-load-any-extension=no

# In verbose mode, extra non-checker-related info will be displayed.
#verbose=


[BASIC]

disable=R,
        C,
        no-self-use,
        protected-access,
        fixme,
        arguments-renamed,
        broad-exception-caught,
        unused-argument,
<<<<<<< HEAD
        abstract-method
=======
		assert-instance
>>>>>>> d1051aae
enable=no-else-return,
       no-else-raise,
       simplifiable-if-expression,
       simplifiable-condition,
       redefined-argument-from-local,
       chained-comparison

# Naming style matching correct argument names.
argument-naming-style=snake_case

# Regular expression matching correct argument names. Overrides argument-
# naming-style. If left empty, argument names will be checked with the set
# naming style.
#argument-rgx=

# Naming style matching correct attribute names.
attr-naming-style=snake_case

# Regular expression matching correct attribute names. Overrides attr-naming-
# style. If left empty, attribute names will be checked with the set naming
# style.
#attr-rgx=

# Bad variable names which should always be refused, separated by a comma.
bad-names=foo,
          bar,
          baz,
          toto,
          tutu,
          tata

# Bad variable names regexes, separated by a comma. If names match any regex,
# they will always be refused
bad-names-rgxs=

# Naming style matching correct class attribute names.
class-attribute-naming-style=any

# Regular expression matching correct class attribute names. Overrides class-
# attribute-naming-style. If left empty, class attribute names will be checked
# with the set naming style.
#class-attribute-rgx=

# Naming style matching correct class constant names.
class-const-naming-style=UPPER_CASE

# Regular expression matching correct class constant names. Overrides class-
# const-naming-style. If left empty, class constant names will be checked with
# the set naming style.
#class-const-rgx=

# Naming style matching correct class names.
class-naming-style=PascalCase

# Regular expression matching correct class names. Overrides class-naming-
# style. If left empty, class names will be checked with the set naming style.
#class-rgx=

# Naming style matching correct constant names.
const-naming-style=UPPER_CASE

# Regular expression matching correct constant names. Overrides const-naming-
# style. If left empty, constant names will be checked with the set naming
# style.
#const-rgx=

# Minimum line length for functions/classes that require docstrings, shorter
# ones are exempt.
docstring-min-length=-1

# Naming style matching correct function names.
function-naming-style=snake_case

# Regular expression matching correct function names. Overrides function-
# naming-style. If left empty, function names will be checked with the set
# naming style.
#function-rgx=

# Good variable names which should always be accepted, separated by a comma.
good-names=i,
           j,
           k,
           ex,
           Run,
           _,
           x,
           y,
           e,
           f,
           logger,
           mb,
           sdp,
           dc,
           di,
           dm,
           id,
           r,
           s,
           iv,
           p1,
           p2,
           lc,
           le

# Good variable names regexes, separated by a comma. If names match any regex,
# they will always be accepted
good-names-rgxs=

# Include a hint for the correct naming format with invalid-name.
include-naming-hint=no

# Naming style matching correct inline iteration names.
inlinevar-naming-style=any

# Regular expression matching correct inline iteration names. Overrides
# inlinevar-naming-style. If left empty, inline iteration names will be checked
# with the set naming style.
#inlinevar-rgx=

# Naming style matching correct method names.
method-naming-style=snake_case

# Regular expression matching correct method names. Overrides method-naming-
# style. If left empty, method names will be checked with the set naming style.
#method-rgx=

# Naming style matching correct module names.
module-naming-style=snake_case

# Regular expression matching correct module names. Overrides module-naming-
# style. If left empty, module names will be checked with the set naming style.
#module-rgx=

# Colon-delimited sets of names that determine each other's naming style when
# the name regexes allow several styles.
name-group=

# Regular expression which should only match function or class names that do
# not require a docstring.
no-docstring-rgx=^_

# List of decorators that produce properties, such as abc.abstractproperty. Add
# to this list to register other decorators that produce valid properties.
# These decorators are taken in consideration only for invalid-name.
property-classes=abc.abstractproperty

# Regular expression matching correct type variable names. If left empty, type
# variable names will be checked with the set naming style.
#typevar-rgx=

# Naming style matching correct variable names.
variable-naming-style=snake_case

# Regular expression matching correct variable names. Overrides variable-
# naming-style. If left empty, variable names will be checked with the set
# naming style.
#variable-rgx=


[CLASSES]

# Warn about protected attribute access inside special methods
check-protected-access-in-special-methods=no

# List of method names used to declare (i.e. assign) instance attributes.
defining-attr-methods=__init__,
                      __new__,
                      setUp,
                      __post_init__

# List of member names, which should be excluded from the protected access
# warning.
exclude-protected=_asdict,
                  _fields,
                  _replace,
                  _source,
                  _make

# List of valid names for the first argument in a class method.
valid-classmethod-first-arg=cls

# List of valid names for the first argument in a metaclass class method.
valid-metaclass-classmethod-first-arg=cls


[DESIGN]

# List of regular expressions of class ancestor names to ignore when counting
# public methods (see R0903)
exclude-too-few-public-methods=

# List of qualified class names to ignore when counting class parents (see
# R0901)
ignored-parents=

# Maximum number of arguments for function / method.
max-args=10

# Maximum number of attributes for a class (see R0902).
max-attributes=20

# Maximum number of boolean expressions in an if statement (see R0916).
max-bool-expr=5

# Maximum number of branch for function / method body.
max-branches=12

# Maximum number of locals for function / method body.
max-locals=20

# Maximum number of parents for a class (see R0901).
max-parents=7

# Maximum number of public methods for a class (see R0904).
max-public-methods=20

# Maximum number of return / yield for function / method body.
max-returns=6

# Maximum number of statements in function / method body.
max-statements=50

# Minimum number of public methods for a class (see R0903).
min-public-methods=1


[EXCEPTIONS]

# Exceptions that will emit a warning when caught.
overgeneral-exceptions=builtins.BaseException,
                       builtins.Exception


[FORMAT]

# Expected format of line ending, e.g. empty (any line ending), LF or CRLF.
expected-line-ending-format=

# Regexp for a line that is allowed to be longer than the limit.
ignore-long-lines=^\s*(# )?<?https?://\S+>?$

# Number of spaces of indent required inside a hanging or continued line.
indent-after-paren=4

# String used as indentation unit. This is usually "    " (4 spaces) or "\t" (1
# tab).
indent-string='    '

# Maximum number of characters on a single line.
max-line-length=120

# Maximum number of lines in a module.
max-module-lines=3000

# Allow the body of a class to be on the same line as the declaration if body
# contains single statement.
single-line-class-stmt=no

# Allow the body of an if to be on the same line as the test if there is no
# else.
single-line-if-stmt=no


[IMPORTS]

# List of modules that can be imported at any level, not just the top level
# one.
allow-any-import-level=

# Allow wildcard imports from modules that define __all__.
allow-wildcard-with-all=no

# Deprecated modules which should not be used, separated by a comma.
deprecated-modules=optparse,tkinter.tix

# Output a graph (.gv or any supported image format) of external dependencies
# to the given file (report RP0402 must not be disabled).
ext-import-graph=

# Output a graph (.gv or any supported image format) of all (i.e. internal and
# external) dependencies to the given file (report RP0402 must not be
# disabled).
import-graph=

# Output a graph (.gv or any supported image format) of internal dependencies
# to the given file (report RP0402 must not be disabled).
int-import-graph=

# Force import order to recognize a module as part of the standard
# compatibility libraries.
known-standard-library=

# Force import order to recognize a module as part of a third party library.
known-third-party=enchant

# Couples of modules and preferred modules, separated by a comma.
preferred-modules=


[LOGGING]

# The type of string formatting that logging methods do. `old` means using %
# formatting, `new` is for `{}` formatting.
logging-format-style=new

# Logging modules to check that the string format arguments are in logging
# function parameter format.
logging-modules=logging


[MESSAGES CONTROL]

# Only show warnings with the listed confidence levels. Leave empty to show
# all. Valid levels: HIGH, CONTROL_FLOW, INFERENCE, INFERENCE_FAILURE,
# UNDEFINED.
confidence=HIGH,
           CONTROL_FLOW,
           INFERENCE,
           INFERENCE_FAILURE,
           UNDEFINED

# Disable the message, report, category or checker with the given id(s). You
# can either give multiple identifiers separated by comma (,) or put this
# option multiple times (only on the command line, not in the configuration
# file where it should appear only once). You can also use "--disable=all" to
# disable everything first and then re-enable specific checks. For example, if
# you want to run only the similarities checker, you can use "--disable=all
# --enable=similarities". If you want to run only the classes checker, but have
# no Warning level messages displayed, use "--disable=all --enable=classes
# --disable=W".
disable=raw-checker-failed,
        bad-inline-option,
        locally-disabled,
        file-ignored,
        suppressed-message,
        useless-suppression,
        deprecated-pragma,
        use-symbolic-message-instead,
        logging-fstring-interpolation,
        duplicate-code

# Enable the message, report, category or checker with the given id(s). You can
# either give multiple identifier separated by comma (,) or put this option
# multiple time (only on the command line, not in the configuration file where
# it should appear only once). See also the "--disable" option for examples.
enable=c-extension-no-member,
        parameter_documentation,
        format,
        missing-class-docstring,
        missing-function-docstring,
        missing-module-docstring


[METHOD_ARGS]

# List of qualified names (i.e., library.method) which require a timeout
# parameter e.g. 'requests.api.get,requests.api.post'
timeout-methods=requests.api.delete,requests.api.get,requests.api.head,requests.api.options,requests.api.patch,requests.api.post,requests.api.put,requests.api.request


[MISCELLANEOUS]

# List of note tags to take in consideration, separated by a comma.
notes=FIXME,
      XXX,
      TODO

# Regular expression of note tags to take in consideration.
notes-rgx=


[PARAMETER_DOCUMENTATION]

# Whether to accept totally missing parameter documentation in the docstring of
# a function that has parameters.
accept-no-param-doc=yes

# Whether to accept totally missing raises documentation in the docstring of a
# function that raises an exception.
accept-no-raise-doc=yes

# Whether to accept totally missing return documentation in the docstring of a
# function that returns a statement.
accept-no-return-doc=yes

# Whether to accept totally missing yields documentation in the docstring of a
# generator.
accept-no-yields-doc=yes

# If the docstring type cannot be guessed the specified docstring type will be
# used.
default-docstring-type=default


[REFACTORING]

# Maximum number of nested blocks for function / method body
max-nested-blocks=5

# Complete name of functions that never returns. When checking for
# inconsistent-return-statements if a never returning function is called then
# it will be considered as an explicit return statement and no message will be
# printed.
never-returning-functions=sys.exit


[REPORTS]

# Python expression which should return a score less than or equal to 10. You
# have access to the variables 'fatal', 'error', 'warning', 'refactor',
# 'convention', and 'info' which contain the number of messages in each
# category, as well as 'statement' which is the total number of statements
# analyzed. This score is used by the global evaluation report (RP0004).
evaluation=10.0 - ((float(5 * error + warning + refactor + convention) / statement) * 10)

# Template used to display messages. This is a python new-style format string
# used to format the message information. See doc for all details.
msg-template=

# Set the output format. Available formats are text, parseable, colorized, json
# and msvs (visual studio). You can also give a reporter class, e.g.
# mypackage.mymodule.MyReporterClass.
#output-format=

# Tells whether to display a full report or only the messages.
reports=no

# Activate the evaluation score.
score=yes


[SIMILARITIES]

# Comments are removed from the similarity computation
ignore-comments=yes

# Docstrings are removed from the similarity computation
ignore-docstrings=yes

# Imports are removed from the similarity computation
ignore-imports=no

# Signatures are removed from the similarity computation
ignore-signatures=yes

# Minimum lines number of a similarity.
min-similarity-lines=4


[SPELLING]

# Limits count of emitted suggestions for spelling mistakes.
max-spelling-suggestions=4

# Spelling dictionary name. Available dictionaries: none. To make it work,
# install the 'python-enchant' package.
spelling-dict=

# List of comma separated words that should be considered directives if they
# appear at the beginning of a comment and should not be checked.
spelling-ignore-comment-directives=fmt: on,fmt: off,noqa:,noqa,nosec,isort:skip,mypy:

# List of comma separated words that should not be checked.
spelling-ignore-words=

# A path to a file that contains the private dictionary; one word per line.
spelling-private-dict-file=

# Tells whether to store unknown words to the private dictionary (see the
# --spelling-private-dict-file option) instead of raising a message.
spelling-store-unknown-words=no


[STRING]

# This flag controls whether inconsistent-quotes generates a warning when the
# character used as a quote delimiter is used inconsistently within a module.
check-quote-consistency=no

# This flag controls whether the implicit-str-concat should generate a warning
# on implicit string concatenation in sequences defined over several lines.
check-str-concat-over-line-jumps=no


[TYPECHECK]

# List of decorators that produce context managers, such as
# contextlib.contextmanager. Add to this list to register other decorators that
# produce valid context managers.
contextmanager-decorators=contextlib.contextmanager

# List of members which are set dynamically and missed by pylint inference
# system, and so shouldn't trigger E1101 when accessed. Python regular
# expressions are accepted.
generated-members=

# Tells whether to warn about missing members when the owner of the attribute
# is inferred to be None.
ignore-none=yes

# This flag controls whether pylint should warn about no-member and similar
# checks whenever an opaque object is returned when inferring. The inference
# can return multiple potential results while evaluating a Python object, but
# some branches might not be evaluated, which results in partial inference. In
# that case, it might be useful to still emit no-member and other checks for
# the rest of the inferred objects.
ignore-on-opaque-inference=yes

# List of symbolic message names to ignore for Mixin members.
ignored-checks-for-mixins=no-member,
                          not-async-context-manager,
                          not-context-manager,
                          attribute-defined-outside-init

# List of class names for which member attributes should not be checked (useful
# for classes with dynamically set attributes). This supports the use of
# qualified names.
ignored-classes=optparse.Values,thread._local,_thread._local

# Show a hint with possible names when a member name was not found. The aspect
# of finding the hint is based on edit distance.
missing-member-hint=yes

# The minimum edit distance a name should have in order to be considered a
# similar match for a missing member name.
missing-member-hint-distance=1

# The total number of similar names that should be taken in consideration when
# showing a hint for a missing member.
missing-member-max-choices=1

# Regex pattern to define which classes are considered mixins.
mixin-class-rgx=.*[Mm]ixin

# List of decorators that change the signature of a decorated function.
signature-mutators=


[VARIABLES]

# List of additional names supposed to be defined in builtins. Remember that
# you should avoid defining new builtins when possible.
additional-builtins=

# Tells whether unused global variables should be treated as a violation.
allow-global-unused-variables=yes

# List of names allowed to shadow builtins
allowed-redefined-builtins=

# List of strings which can identify a callback function by name. A callback
# name must start or end with one of those strings.
callbacks=cb_,
          _cb

# A regular expression matching the name of dummy variables (i.e. expected to
# not be used).
dummy-variables-rgx=_+$|(_[a-zA-Z0-9_]*[a-zA-Z0-9]+?$)|dummy|^ignored_|^unused_

# Argument names that match this expression will be ignored.
ignored-argument-names=_.*|^ignored_|^unused_

# Tells whether we should check for unused import in __init__ files.
init-import=no

# List of qualified module names which can have objects that can redefine
# builtins.
redefining-builtins-modules=six.moves,past.builtins,future.builtins,builtins,io<|MERGE_RESOLUTION|>--- conflicted
+++ resolved
@@ -111,12 +111,7 @@
         fixme,
         arguments-renamed,
         broad-exception-caught,
-        unused-argument,
-<<<<<<< HEAD
-        abstract-method
-=======
-		assert-instance
->>>>>>> d1051aae
+        unused-argument
 enable=no-else-return,
        no-else-raise,
        simplifiable-if-expression,
